import numpy as np
import argparse
from loguru import logger
from matplotlib import pyplot as plt

from keras import Sequential
from keras import layers

from sklearn.model_selection import train_test_split
from sklearn.model_selection import KFold
from sklearn.metrics import mean_absolute_error, mean_squared_error, r2_score
from sklearn.preprocessing import StandardScaler

from abspath import AbsolutePath
from csvreader import GetData

<<<<<<< HEAD
def NeuralNetwork(filename, epochs, n_splits, summary_flag=False, hist_flag=False, plot_flag=False):
=======
def NeuralNetwork(filename, epochs, ex_cols = 0, summary_flag=False, hist_flag=False, plot_flag=False):
>>>>>>> c3f5efa3
    """
    NeuralNetwork creates a neural network. Inputs data are splitted in two parts: 'train' and
    'test'; both inputs are normalized in order to have zero as mean and one as variance.

    Arguments:
    -filename (str): path to the CSV file
    -epochs (int): Number of epochs during neural network training
    -ex_cols (int): optional, default = 0. Number of columns excluded from dataset
    -summary_flag (bool): optional, default = False. Print the structure of neural network
    -hist_flag (bool): optional, default = False. Plot a graph showing
     val_loss(labeled as valuation) vs loss(labeled as training) during epochs
    -plot_flag (bool): optional, default = False. Show the plot of actual vs predic

    Return:
    None. In the simpliest form just print the MAE (mean absolute error)
    """
    # Load data...
    #Importing features excluded first three columns: FILE_ID, AGE_AT_SCAN, SEX
    x = GetData(filename)[:, ex_cols:]
    y = GetData(filename, "AGE_AT_SCAN")

    # Standardize features
    scaler = StandardScaler()
    x_scaled = scaler.fit_transform(x)

    # Initialize k-fold cross-validation
    kf = KFold(n_splits=n_splits)

    # Initialize lists to store evaluation metrics
    mae_scores = []
    mse_scores = []
    r2_scores = []


    # Defining the model
    model = Sequential()
    model.add(layers.Input(shape = np.shape(x[0])))
    # Defining the model outside is better from a computational-resources point of view. The shape of
    # x[0] is the same of x_train[0], which will be defined later
    # [0] is needed in order to pass the shape of a single feature array (the first, for instance)
    model.add(layers.Dense(64, activation='relu'))
    model.add(layers.Dense(32, activation='relu'))
    model.add(layers.Dense(1, activation='linear'))  # Output layer

    # Compiling the model
    model.compile(loss='mean_squared_error', optimizer='adam', metrics=['mae'])
    logger.info("Model successfully compiled.")

    # Printing the summary, if specified
    if summary_flag:
        model.summary()
    else: 
        logger.info("Skipping model summary.")

    # Initialize figure for plotting
    if plot_flag:
        plt.figure(figsize=(10, 8))

    # Perform k-fold cross-validation
    for i, (train_index, test_index) in enumerate(kf.split(x_scaled), 1):
        # Split data into training and testing sets
        x_train, x_test = x_scaled[train_index], x_scaled[test_index]
        y_train, y_test = y[train_index], y[test_index]

        # Training the model
        logger.info(f"Training the model with dataset {i}/{n_splits}")
        history = model.fit(x_train, y_train, epochs=epochs, batch_size=32)
        
        # Showing the history plot
        if hist_flag:
            plt.plot(history.history["val_loss"], label="validation")
            plt.plot(history.history["loss"], label="training")
            plt.xlabel("epoch")
            plt.ylabel("loss")
            plt.title(f'History of split {i}')
            plt.legend()
            plt.show()

        # Predict on the test set
        y_pred = model.predict(x_test)

        # Evaluate the model
        mae = mean_absolute_error(y_test, y_pred)
        mse = mean_squared_error(y_test, y_pred)
        r2 = r2_score(y_test, y_pred)

        mae_scores.append(mae)
        mse_scores.append(mse)
        r2_scores.append(r2)

        # Plot actual vs. predicted values for current fold
        if plot_flag:
            plt.scatter(y_test, y_pred, alpha=0.5, label=f'Fold {i} - MAE = {np.round(mae_scores[i-1], 2)}')

    # Print average evaluation metrics over all folds
    print("Mean Absolute Error:", np.mean(mae_scores))
    print("Mean Squared Error:", np.mean(mse_scores))
    print("R-squared:", np.mean(r2_scores))

    if plot_flag:
        # Plot the ideal line (y=x)
        plt.plot([y.min(), y.max()], [y.min(), y.max()], 'k--', lw=2)

        # Set plot labels and title
        plt.xlabel('Actual')
        plt.ylabel('Predicted')
        plt.title('Actual vs. Predicted Brain Age')

        # Add legend and grid to the plot
        plt.legend()
        plt.grid(True)

        # Show the plot
        plt.show()
    else: 
        logger.info("Skipping the plot of Actual vs Predicted Brain Age.")

def main():
    parser = argparse.ArgumentParser(description='Neural network predicting the age of patients from magnetic resonance imaging')

    parser.add_argument("filename", help="Name of the file that has to be analized")
    parser.add_argument("--location", help="Location of the file, i.e. folder containing it")
<<<<<<< HEAD
    parser.add_argument("--folds", type = int, default = 5, help="Number of folds in the k-folding (>4, default 5)")
    parser.add_argument("epochs", type = int, default = 50, help="Number of epochs of training")
=======
    parser.add_argument("--epochs", type = int, default = 50, help="Number of epochs of training")
    parser.add_argument("--ex_cols", type = int, default = 3, help="Number of columns excluded when importing data")
>>>>>>> c3f5efa3
    parser.add_argument("--summary", action="store_true", help="Show the summary of the neural network")
    parser.add_argument("--history", action="store_true", help="Show the history of the training")
    parser.add_argument("--plot", action="store_true", help="Show the plot of actual vs predicted brain age")
    
    args = parser.parse_args()

<<<<<<< HEAD
    if args.folds > 4:
        try:
            args.filename = AbsolutePath(args.filename, args.location) if args.location else args.filename
            logger.info(f"Opening file : {args.filename}")
            NeuralNetwork(args.filename, args.epochs, args.folds, args.summary, args.history, args.plot)
        except FileNotFoundError:
            logger.error("File not found.")
            return None
    else: 
        logger.error("Invalid number of folds: at least 5 folds required.")
=======
    try:
        args.filename = AbsolutePath(args.filename, args.location) if args.location else args.filename
        logger.info("Opening file:", args.filename)
        NeuralNetwork(args.filename, args.epochs, args.ex_cols, args.summary, args.history, args.plot)
    except FileNotFoundError:
        logger.error("File not found.")
        return None
>>>>>>> c3f5efa3

if __name__ == "__main__":
    main()<|MERGE_RESOLUTION|>--- conflicted
+++ resolved
@@ -14,18 +14,16 @@
 from abspath import AbsolutePath
 from csvreader import GetData
 
-<<<<<<< HEAD
-def NeuralNetwork(filename, epochs, n_splits, summary_flag=False, hist_flag=False, plot_flag=False):
-=======
-def NeuralNetwork(filename, epochs, ex_cols = 0, summary_flag=False, hist_flag=False, plot_flag=False):
->>>>>>> c3f5efa3
+def NeuralNetwork(filename, epochs, n_splits, ex_cols = 0, summary_flag=False, hist_flag=False, plot_flag=False):
+
     """
     NeuralNetwork creates a neural network. Inputs data are splitted in two parts: 'train' and
     'test'; both inputs are normalized in order to have zero as mean and one as variance.
 
     Arguments:
     -filename (str): path to the CSV file
-    -epochs (int): Number of epochs during neural network training
+    -epochs (int): number of epochs during neural network training
+    -n_splits (int): number of folds for cross-validation
     -ex_cols (int): optional, default = 0. Number of columns excluded from dataset
     -summary_flag (bool): optional, default = False. Print the structure of neural network
     -hist_flag (bool): optional, default = False. Plot a graph showing
@@ -33,7 +31,7 @@
     -plot_flag (bool): optional, default = False. Show the plot of actual vs predic
 
     Return:
-    None. In the simpliest form just print the MAE (mean absolute error)
+    None. In the simpliest form just print the MAE (mean absolute error), the MSE (mean squared error) and the R-squared
     """
     # Load data...
     #Importing features excluded first three columns: FILE_ID, AGE_AT_SCAN, SEX
@@ -141,39 +139,26 @@
 
     parser.add_argument("filename", help="Name of the file that has to be analized")
     parser.add_argument("--location", help="Location of the file, i.e. folder containing it")
-<<<<<<< HEAD
+    parser.add_argument("--epochs", type = int, default = 50, help="Number of epochs of training")
     parser.add_argument("--folds", type = int, default = 5, help="Number of folds in the k-folding (>4, default 5)")
-    parser.add_argument("epochs", type = int, default = 50, help="Number of epochs of training")
-=======
-    parser.add_argument("--epochs", type = int, default = 50, help="Number of epochs of training")
     parser.add_argument("--ex_cols", type = int, default = 3, help="Number of columns excluded when importing data")
->>>>>>> c3f5efa3
     parser.add_argument("--summary", action="store_true", help="Show the summary of the neural network")
     parser.add_argument("--history", action="store_true", help="Show the history of the training")
     parser.add_argument("--plot", action="store_true", help="Show the plot of actual vs predicted brain age")
     
     args = parser.parse_args()
 
-<<<<<<< HEAD
     if args.folds > 4:
         try:
             args.filename = AbsolutePath(args.filename, args.location) if args.location else args.filename
             logger.info(f"Opening file : {args.filename}")
-            NeuralNetwork(args.filename, args.epochs, args.folds, args.summary, args.history, args.plot)
+            NeuralNetwork(args.filename, args.epochs, args.folds, args.ex_cols, args.summary, args.history, args.plot)
         except FileNotFoundError:
             logger.error("File not found.")
             return None
     else: 
         logger.error("Invalid number of folds: at least 5 folds required.")
-=======
-    try:
-        args.filename = AbsolutePath(args.filename, args.location) if args.location else args.filename
-        logger.info("Opening file:", args.filename)
-        NeuralNetwork(args.filename, args.epochs, args.ex_cols, args.summary, args.history, args.plot)
-    except FileNotFoundError:
-        logger.error("File not found.")
-        return None
->>>>>>> c3f5efa3
+
 
 if __name__ == "__main__":
     main()