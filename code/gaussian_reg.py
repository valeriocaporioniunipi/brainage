--- conflicted
+++ resolved
@@ -13,9 +13,8 @@
 
 def gaussian_reg(filename, n_splits, ex_cols=0,  plot_flag=False):
     """
-<<<<<<< HEAD
-    GaussRegression performs a gaussian regression with k-fold cross-validation
-    on the given dataset and prints evaluation metrics of the gaussian regression model.
+    gaussian_reg performs a Gaussian regression with k-fold cross-validation on the given dataset
+    and prints evaluation metrics of the gaussian regression model.
 
     :param filename: path to the CSV file containing the dataset 
     :type filename: str
@@ -26,9 +25,6 @@
     :param plot_flag: optional (default = False): Whether to plot the actual vs. predicted values
     :type plot_flag: bool
     :return: None
-=======
-    gaussian_reg performs a Gaussian regression with k-fold cross-validation on the given dataset.
->>>>>>> 5b4d9f97
 
     """
     # Loading data...
