import os
import argparse
from collections import defaultdict
import numpy as np
import pandas as pd
from loguru import logger
<<<<<<< HEAD
from neuroHarmonize import harmonizationLearn # in order to harmonize features
=======
from matplotlib import pyplot as plt
from sklearn.metrics import mean_absolute_error, r2_score
from sklearn.preprocessing import StandardScaler
from neuroHarmonize import harmonizationLearn, harmonizationApply
>>>>>>> 9c895e61
from smogn import smoter # SmoteR for regression-oriented oversampling

def abs_path(local_filename, data_folder):
    """
    Gets the absolute path of the file given the name of the folder containing the data
    and the name of the file inside that folder and
    assuming that the repository contains a data folder
    and a code folder.

    :param local_filename: name of the data file
    :type local_filename: str
    :param data_folder: name of the folder which contains the data
    :type data_folder: str
    :return: the function returns the absolute path of the selected file
    :rtype: str
    
    """
    script_dir = os.path.dirname(os.path.abspath(__file__))  # path of the code

    # Construct the absolute path to the data directory relative to the code directory
    data_dir = os.path.join(script_dir, "..", data_folder)

    # Construct the absolute path to the data file
    data_file_path = os.path.join(data_dir, local_filename)

    return data_file_path


def csv_reader(filename, column_name=None, show_flag=False):
    """
    Reads data from a CSV file and converts it into a NumPy array.
    Optionally displays the entire dataset or a single column.

    :param filename: Path to the CSV file
    :type filename: str
    :param column_name: Name of the column to select (optional)
    :type column_name: str, optional
    :param show_flag: If True, displays the dataframe
    :type show_flag: bool, optional
    :return: A Pandas dataframe of the entire dataset or the specified column
    :rtype: pandas.df
    """
    df = pd.read_csv(filename, delimiter=';')
    if column_name is None:
        if show_flag:
            print(df)
        return df
    else:
        if show_flag:
            print(df[column_name])
        return df[column_name]


def mean_spurious(df):
    """
    Handles spurious 0 and -9999 values in the data, if the dataset is not properly cleaned before.
    
    :param df: Input DataFrame
    :type df: pd.DataFrame
    :return: Cleaned DataFrame
    :rtype: pd.DataFrame
    """
    # Replace -9999 with NaN
    df.replace(-9999, np.nan, inplace=True)
    # Replace 0 with NaN
    df.replace(0, np.nan, inplace=True)
    # Fill NaN values with the mean of the respective columns
    df.fillna(df.mean(), inplace=True)
    return df


def check_for_spurious(df: pd.DataFrame, show: bool = False) -> pd.DataFrame:
    """
    Run this snippet to see what are columns with invalid values 0 or -9999
    
    :param df: Input dataframe containing extracted features
    :type df: pd.DataFrame
    :param show: Whether to show the dataset, default = False
    :type show: Bool

    Returns: Dataframe containing the names of columns with the most dirty data
    and counter of dirty data.

    """
    # Store a counter of instances of missing data for each feature
    dctSpurious = defaultdict(int)
    for i in range(df.shape[1]):
        for j in range(df.shape[0]):
            value = df.iloc[j, i]
            if value == -9999 or value == 0:
                dctSpurious[df.columns[i]] += 1

    # Create a pandas dataframe with the gathered data and
    dtfSpurious = pd.DataFrame([dctSpurious.keys(),
                                dctSpurious.values()])
    dtfSpurious = dtfSpurious.transpose()
    dtfSpurious.columns = ["Feature name", "Number of missing values"]
    if show:
        print(dtfSpurious)
    return dtfSpurious


def handle_spurious(df: pd.DataFrame, *args: str) -> pd.DataFrame:
    """
    Handles spurious 0 and -9999 values in the DataFrame: whenever such a 
    value is found, the row (patient) is excluded form the data.
    
    :param df: Input DataFrame
    :type df: pd.DataFrame
    :return: Cleaned DataFrame with spurious values handled
    :rtype: pd.DataFrame

    Args:
        *args (str): Names of columns to remove
    """

    for arg in args:
        if isinstance(arg, str):
            df.drop(arg, axis="columns", inplace=True)
        else:
            print("Invalid argument!")

    # Replace -9999 with NaN
    df.replace(-9999, np.nan, inplace=True)
    # Replace 0 with NaN
    df.replace(0, np.nan, inplace=True)

    # Fill NaN values with the mean of the respective columns
    # Temporarily disabled, first we have to make sure all entries are numbers
    # df.fillna(df.mean(), inplace=True)

    # Remove all other rows containing dirty data
    df.dropna(inplace=True)

    return df


def get_correlation(df: pd.DataFrame, threshold: float) -> pd.DataFrame:
    """
    Calculates the correlation between features using by default the "Pearson"
    method. Useful for reducing model complexity
    Args:
        df: Dataframe containing the features
        threshold: Sets the correlation threshold considered significant

    Returns: A dataframe containing the correlation coefficient
    of each feature against the others if above the threshold.

    """
    # Drop the first column. Only numerical values accepted
    correlation_dataframe = df.corr(numeric_only=True)

    # Look for high correlated features
    # List containing info on correlated features
    lstCorrelated = []
    # Iterate over the correlation matrix and check if there are correlation values over the user-set
    # threshold and add the respective features to a dataframe
    for i in range(correlation_dataframe.shape[0]):
        for column in correlation_dataframe.columns:
            value = correlation_dataframe[column].iat[i]
            if abs(value) > threshold:
                if value != 1:
                    # column is the name of the feature
                    # correlation_dataframe.index[i] is the feature comparing against
                    # value is the correlation coefficient between the above
                    lstCorrelated.append([column,
                                          correlation_dataframe.index[i],
                                          value]
                                         )
    # Create the dataframe
    dtfHighlyCorrelated = pd.DataFrame(lstCorrelated)
    dtfHighlyCorrelated.columns = ["Feature", "Against-feature", "corr-value"]

    return dtfHighlyCorrelated


def check_site_correlation(df: pd.DataFrame) -> pd.DataFrame:
    """
    Check if there are features influenced by the site where the image got shot.
    Checks whether the mean of each feature is similar across sites. If it's not, then there's bias in
    the image acquisition.

    Args:
        df: Pandas dataframe containing all the features labeled according the site of origin.

    Returns:
        A pandas dataframe containing the mean of each feature calculated separately for each site.

    """

    df_length = df.shape[0]
    # Iterate over the df and save in a list all site names
    lstSiteNames = []
    site_column = df.columns[0]
    for i in range(df_length):
        site_name = df[site_column].iat[i]
        site_name = site_name.split("_")[0]
        if site_name not in lstSiteNames:
            lstSiteNames.append(site_name)

    # Data structure for storing mean values
    dtfSiteFeatures = pd.DataFrame(np.zeros((len(df.columns[1:]), len(lstSiteNames))),
                                   index=df.columns[1:],
                                   columns=lstSiteNames)

    # Calculate the mean of each feature for each site separately.
    # Slow asf, needs refactoring.
    temp_feature_value = []
    for site in lstSiteNames:
        for feature in df.columns[1:]:
            for i in range(df_length):
                if site in df[site_column].iat[i]:
                    temp_feature_value.append(df[feature].iat[i])
            dtfSiteFeatures[site][feature] = np.mean(temp_feature_value)
            # Resets the array
            temp_feature_value = []

    return dtfSiteFeatures


def get_data(filename, target_col, ex_cols=0, **kwargs):
    """
    Obtains the features and target arrays from a CSV file. Optionally harmonizes the data 
    using neuroHarmonize and includes additional columns for grouping.

    :param filename: Path to the CSV file.
    :type filename: str
    :param target_col: Name of the target column.
    :type target_col: str
    :param ex_cols: Number of initial columns to exclude from the features (default is 0).
    :type ex_cols: int, optional
    :param kwargs: Additional keyword arguments:
                   - group_col: Name of the group column (optional).
                   - site_col: Name of the site column for harmonization (optional).
                   -overs: Boolean flag in order to perform SmoteR oversampling (optional).
    :return: NumPy arrays of features, targets, and optionally the group.
    :rtype: tuple(numpy.ndarray, numpy.ndarray, numpy.ndarray or None)
    """
    group_col = kwargs.get('group_col', None)
    site_col = kwargs.get('site_col', None)
    overs = kwargs.get('overs', False)
    logger.info(f'Reading {os.path.basename(filename)} with {target_col} as target column')
    # Importing data from csv file as data
    data = pd.read_csv(filename, delimiter = ';')
    if overs:
        data = smoter(data, target_col)
        logger.info('Oversampling performed with SmoteR')
    #data = mean_spurious(data)

    # if group_col is not None:
    #    data = data[data[group_col] == -1]

    # Excluding the first ex_cols columns
    features_df = data.iloc[:, ex_cols:]
    # Convert in to numpy matrix
    features_df = mean_spurious(features_df) # Removing (hopefully absent) spurious values
    features = features_df.values
    # Target array (numpy.ndarray)
    targets = data[target_col].values
    if site_col in data.columns:
        covars = data[[site_col]]
        covars.loc[:, site_col] = covars[site_col].str.rsplit('_', n=1).str[0]
        covars.rename(columns={site_col: 'SITE'}, inplace=True)  # Rename the column
        _, features = harmonizationLearn(features, covars)
        logger.info('Harmonizing data with neuroHarmonize ')

    if len(features) != len(targets):
        logger.error("Number of samples in features and targets do not match ")
        raise ValueError("Mismatch between number of features and targets samples")
    if group_col:
        logger.info(" Splitting into experimental "
                    f"& control group. Group column has name {group_col}")
        group = data[group_col].values
        return features, targets, group
    # implicit else
    return features, targets


def p_value_emp(arr1, arr2, permutations=100000):
    """
    Calculate the empirical p-value for the difference in means
    between two groups using permutation testing.

    :param array-like arr1: Data for the first group.
    :param array-like arr2: Data for the second group.
    :param int permutations: Number of permutations to perform
                                 for the permutation test. Default is 100,000.

    :return: Empirically calculated p-value for the observed difference in means.
    :rtype: float

    This function performs a permutation test to
    estimate the empirical p-value for the difference in means between two groups.
    The observed test statistic is the difference in means between arr2 and arr1.

    The function generates permuted test statistics by randomly permuting
    the data between the two groups and calculates the difference in means for each permutation.
    The empirical p-value is then calculated as the proportion
    of permuted differences in means that are greater than
    or equal to the observed difference in means.
    """

    # Observed test statistic (difference in means)
    observed_stat = np.mean(arr2) - np.mean(arr1)

    # Initialize array to store permuted test statistics
    permuted_stat = np.zeros(permutations)

    # Perform permutations and calculate permuted test statistics
    for i in range(permutations):
        # Concatenate and randomly permute the data
        combined_data = np.concatenate((arr1, arr2))
        np.random.shuffle(combined_data)

        # Split permuted data into two groups
        permuted_arr1 = combined_data[:len(arr1)]
        permuted_arr2 = combined_data[len(arr1):]

        # Calculate test statistic for permuted data
        permuted_statistic = np.mean(permuted_arr2) - np.mean(permuted_arr1)

        # Store permuted statistic
        permuted_stat[i] = permuted_statistic

    # Calculate p-value
    p_value = np.sum(np.abs(permuted_stat) >= np.abs(observed_stat)) / permutations

    print("Empirical p-value:", p_value)

    return p_value


def oversampling(features, targets, **kwargs):
    """
    Oversampled minority classes in the dataset to balance class distribution.

    :param features: Feature array
    :type features: numpy.ndarray
    :param targets: Target array
    :type targets: numpy.ndarray
    :return: Oversampled features and targets arrays
    :rtype: tuple(numpy.ndarray, numpy.ndarray)
    """
    bins = kwargs.get('bins', 10)
    group = kwargs.get('group', None)

    hist, edges = np.histogram(targets, bins=bins)

    max_bin_index = np.argmax(hist)
    max_count = hist[max_bin_index]

    if max_count == 0:
        raise ValueError("No samples available in the bin with the maximum count for oversampling. "
                         "Adjust bin size or provide more data.")

    oversampled_features = []
    oversampled_targets = []
    oversampled_group = [] if group is not None else None

    for i in range(bins - 1):
        bin_indices = np.where((targets >= edges[i]) & (targets < edges[i + 1]))[0]
        size = max_count
        sampled_indices = np.random.choice(bin_indices, size=size, replace=True)

        oversampled_features.append(features[sampled_indices])
        oversampled_targets.append(targets[sampled_indices])
        if group is not None:
            oversampled_group.append(group[sampled_indices])

    new_features = np.concatenate(oversampled_features)
    new_targets = np.concatenate(oversampled_targets)
    new_group = np.concatenate(oversampled_group) if group is not None else None

    if group is not None:
        return new_features, new_targets, new_group
    else:
        return new_features, new_targets, None


def group_selection(array, group, value):
    indices = np.where(group == value)[0]
    selected = array[indices]
    return selected


def new_prediction_step(features, targets, model, ax, color = 'k'):
    scaler = StandardScaler()
    features = scaler.fit_transform(features)
    y_pred = model.predict(features)
    mae = mean_absolute_error(targets, y_pred)
    r2 = r2_score(targets, y_pred)
    print("Mean Absolute Error on exp:", mae)
    print("R-squared on exp:", r2)

    pad_new = y_pred.ravel()-targets
    
    ax.scatter(targets, y_pred, color = color, alpha =0.5,
                label =f'MAE : {mae:.2} y\n$R^2$ : {r2:.2}')
    return pad_new, mae, r2

def new_prediction(features, targets, model):
    _, axa = plt.subplots(figsize=(10, 8))

    pad_new, mae, r2 = new_prediction_step(features, targets, model, axa)

    target_range = [targets.min(), targets.max()]
    # Plot the ideal line (y=x)
    axa.plot(target_range, target_range, 'k--', lw=2)

    # Set plot labels and title
    axa.set_xlabel('Actual age [y]', fontsize = 20)
    axa.set_ylabel('Predicted age [y]', fontsize = 20)
    axa.set_title('Actual vs. predicted age - ASD', fontsize = 24)

    # Add legend and grid to the plot
    axa.legend(fontsize = 16)
    axa.grid(False)
    # plt.savefig('linear_reg_exp.png', transparent = True)
    
    return pad_new, mae, r2

def csv_reader_parsing():
    """
    Command-line interface for reading and displaying CSV content,
    or stripping everything after '_' in a specified column, and converting to canonical base.
    Example usage:
        python script.py show path/to/file.csv
        python script.py show_column path/to/file.csv --column column_name
    """
    parser = argparse.ArgumentParser(description="CSV Reader "
                                                 "A tool to read CSV files with Pandas."
                                     )
    parser.add_argument("command",
                        choices=["show", "show_column"],
                        help="Choose the command to execute"
                        )
    parser.add_argument("filename",
                        help="Name of the CSV file"
                        )
    parser.add_argument("--column",
                        help="Name of the column to display or process"
                             " (req. for 'show_column' commands)"
                        )

    args = parser.parse_args()

    try:
        if args.command == "show":
            csv_reader(args.filename, show_flag=True)
        elif args.command == "show_column":
            if not args.column:
                parser.error("The '--column' argument is required for 'show_column' command.")
            else:
                csv_reader(args.filename, args.column, show_flag=True)
        else:
            logger.error("No command was given ")
    except FileNotFoundError as e:
        logger.error(f"File not found: {e}")
    except KeyError as e:
        logger.error(f"Column '{args.column}' not found in the CSV file: {e}")


if __name__ == "__main__":
    csv_reader_parsing()

    # Uncomment for a rapid test
<<<<<<< HEAD
    # df = csv_reader("../data/abide.csv")
    # check_for_spurious(df, show = True)
    # check_site_correlation(df).to_csv("../data/site_correlation.csv")
    # df = handle_spurious(df, "FIQ",
    #                      "Left-vessel_Volume_mm3",
    #                      "Right-vessel_Volume_mm3",
    #                      "5th-Ventricle_Volume_mm3")
    # df.to_csv('../data/abide_clean.csv')
    # check_site_correlation(df).to_csv("site_correlation_no_spurious.csv")
    # df = csv_reader("../data/abide.csv")
    # # handle_spurious(df)
    # get_correlation(df)
=======

    # df = csv_reader("../data/abide.csv")
    # check_site_correlation(df).to_excel("site_correlation.xlsx")
    # df = handle_spurious(df)
    # check_site_correlation(df).to_excel("site_correlation_no_spurious.xlsx")

    df = csv_reader("../data/abide.csv")
    # handle_spurious(df)
    get_correlation(df)
>>>>>>> 9c895e61
<|MERGE_RESOLUTION|>--- conflicted
+++ resolved
@@ -4,14 +4,10 @@
 import numpy as np
 import pandas as pd
 from loguru import logger
-<<<<<<< HEAD
-from neuroHarmonize import harmonizationLearn # in order to harmonize features
-=======
 from matplotlib import pyplot as plt
 from sklearn.metrics import mean_absolute_error, r2_score
 from sklearn.preprocessing import StandardScaler
-from neuroHarmonize import harmonizationLearn, harmonizationApply
->>>>>>> 9c895e61
+from neuroHarmonize import harmonizationLearn
 from smogn import smoter # SmoteR for regression-oriented oversampling
 
 def abs_path(local_filename, data_folder):
@@ -478,7 +474,7 @@
     csv_reader_parsing()
 
     # Uncomment for a rapid test
-<<<<<<< HEAD
+    
     # df = csv_reader("../data/abide.csv")
     # check_for_spurious(df, show = True)
     # check_site_correlation(df).to_csv("../data/site_correlation.csv")
@@ -488,17 +484,6 @@
     #                      "5th-Ventricle_Volume_mm3")
     # df.to_csv('../data/abide_clean.csv')
     # check_site_correlation(df).to_csv("site_correlation_no_spurious.csv")
-    # df = csv_reader("../data/abide.csv")
+    df = csv_reader("../data/abide.csv")
     # # handle_spurious(df)
-    # get_correlation(df)
-=======
-
-    # df = csv_reader("../data/abide.csv")
-    # check_site_correlation(df).to_excel("site_correlation.xlsx")
-    # df = handle_spurious(df)
-    # check_site_correlation(df).to_excel("site_correlation_no_spurious.xlsx")
-
-    df = csv_reader("../data/abide.csv")
-    # handle_spurious(df)
     get_correlation(df)
->>>>>>> 9c895e61
