"""
Module neural_net trains neural networks in order to guess age from brain features
"""
import argparse

import numpy as np
from loguru import logger
from matplotlib import pyplot as plt
from matplotlib import colormaps as cmaps
from keras import Sequential
from keras import layers
from sklearn.model_selection import KFold, GridSearchCV
from sklearn.metrics import mean_absolute_error, r2_score
from sklearn.preprocessing import StandardScaler
from scikeras.wrappers import KerasRegressor
import pandas as pd

from utils import abs_path, get_data, group_selection, new_prediction_step, new_prediction
from utils import p_value_emp

def create_nn(input_shape,
                  hidden_layers = 1,
                  hidden_nodes = 48,
                  optimizer = 'rmsprop',
                  dropout = 0.05,
                  summary = False):
    """
    Create a neural network model using Keras API in order to solve a regression problem.

    :param input_shape: Shape of the data given to the input layer of the NN
    :type input_shape: tuple
    :param hidden_layers: Number of hidden layers in the network
    :type hidden_layers: int
    :param hidden_nodes: Number of nodes in each hidden layer
    :type hidden_nodes: int
    :param optimizer: Optimizer to use
    :type optimizer: str
    :param dropout: Dropout rate of dropout layers
    :type dropout: float
    :param summary: Show the summary of the model
    :type summary: bool
    :return: Neural Network model
    :rtype: Sequential
    """

    model = Sequential() # Defining the model
    model.add(layers.Input(shape=input_shape)) # Placing an input layer
    model.add(layers.Dropout(dropout)) # Placing dropout layre
    model.add(layers.BatchNormalization()) # BatchNormalization layer

    # Adding variable number of hidden layers (Dense+Dropout+BatchNormalization)
    for _ in range(hidden_layers):
        model.add(layers.Dense(hidden_nodes, activation='relu'))
        model.add(layers.Dropout(dropout))
        model.add(layers.BatchNormalization())

    model.add(layers.Dense(1, activation='linear'))  # Output layer of a regression problem

    # Compiling the model
    model.compile(loss='mean_squared_error', optimizer=optimizer, metrics=['mae'])

    # Printing summary, if specified
    if summary:
        logger.info("Model successfully compiled, showing detailed summary ")
        model.summary()
    else:
        logger.info(f"Model successfully compiled with {hidden_layers} hidden layers")
    return model

def training(features, targets, model, epochs, **kwargs):
    """"
    Train a neural network using k-fold cross-validation.
    The function can show actual vs predicted brain age scatter plot and training history plot.

    :param features: Matrix of features
    :type features: ndarray
    :param targets: Array of target values
    :type targets: array
    :param model: Neural network model
    :type model: Sequential
    :param epochs: Number of epochs for training
    :type epochs: int
    :param kwargs: Additional keyword arguments
        - n_splits (int, optional): Number of folds for cross-validation. Defaults to 5.

    :return: Array holding mean absolute error, mean squared error, and R-squared scores
    :rtype: ndarray
    :return: List holding the n-splits models obtained after training
    :rtype: list
    """

    # Optional kwargs definition
    n_splits = kwargs.get('n_splits', 5)

    # Standardization of features
    scaler = StandardScaler()
    # since k-folding is implemented, standardization occurs after data splitting
    # in order to avoid information leakage (information from the validation or test set
    # would inadvertently influence the preprocessing steps).

    # Initialization of k-fold cross-validation
    kf = KFold(n_splits=n_splits, shuffle = True, random_state=101)

    # Initialization of lists to store evaluation metrics
    mae_scores,r2_scores = [], []
    pad_control = []

    # Initializing figures for plotting and creating an array of colous
    figh, axh = plt.subplots(figsize=(10,8))

    figp, axp = plt.subplots(figsize=(10, 8))

    colormap = cmaps.get_cmap('tab20')
    colors = [colormap(i) for i in range(n_splits + 1)]

    # Storing the initial weights in order to refresh them after every fold training
    initial_weights = model.get_weights()

    best_model = None # Initialization of the variable associated with best model (least mae)
    mae_best = float('inf') 

    # Performing k-fold cross-validation
    for i, (train_index, test_index) in enumerate(kf.split(features), 1):
        # Splitting data into training and testing sets
        x_train, x_test = features[train_index], features[test_index]
        y_train, y_test = targets[train_index], targets[test_index]

        # Standandization (performed after the split)
        x_train = scaler.fit_transform(x_train)
        x_test = scaler.transform(x_test)

        # Training the model (after having properly re-initialized the weights)
        model.set_weights(initial_weights)
        logger.info(f"Training the model with dataset {i}/{n_splits} for {epochs} epochs ")
        history = model.fit(x_train, y_train, epochs=epochs,
                            batch_size=32,
                            validation_split=0.1,
                            verbose = 0)
        logger.info('Training successfully ended ')

        # Predict on the test set
        y_pred = model.predict(x_test)

        #Appending vectors with history data
        validation_loss = history.history['val_loss']
        training_loss = history.history['loss']
        axh.plot(training_loss, label=f"Tr. {i}", color = colors[i])
        axh.plot(validation_loss, label=f"Val. {i}", color = colors[i], ls = 'dashed')

        # Evaluating the model
        mae = mean_absolute_error(y_test, y_pred)
        r2 = r2_score(y_test, y_pred)

        mae_scores.append(mae)
        r2_scores.append(r2)
        pad_control.extend(y_pred.ravel()-y_test)

        if mae < mae_best:
            mae_best = mae
            best_model = model

        # Plotting actual vs. predicted values for current fold
        axp.scatter(y_test, y_pred,
                    alpha=0.5,
                    color = colors[i],
                    label=f'Fold {i} - MAE = {np.round(mae_scores[i-1], 2)}')

    axh.set_xlabel("epoch")
    axh.set_ylabel("loss [log]")
    axh.set_title(f'History losses in {epochs} epochs')
    axh.set_yscale('log')
    axh.legend()

    mae, r2 = np.mean(mae_scores), np.mean(r2_scores)
    # Printing average evaluation metrics over all folds
    print("Mean Absolute Error:", mae)
    print("R-squared:", r2)

    target_range = [targets.min(), targets.max()]
    # Plotting the ideal line (y=x)
    axp.plot(target_range, target_range, 'k--', lw=2)

    # Setting plot labels and title
    axp.set_xlabel('Actual age [y]', fontsize = 20)
    axp.set_ylabel('Predicted age [y]', fontsize = 20)
    axp.set_title(f'Actual vs. predicted age - control', fontsize = 24)

    # Adding legend and grid to the plots
    axp.legend(loc = 'upper left', fontsize = 16)
    axp.grid(False)
    return best_model, mae, r2, pad_control


def mean_values_on_site(filename, targets, group, ex_cols, model, extremal = True):
        '''Given a neural network model and a dataset, this function calculates
        the estimators (pad, mae, r2) for each site of acquisition. The function always prints
        back some values. If extremal is True it prints the maximum and the minimum of the
        mean of the estimators across all sites, if it is False prints the mean of the
        estimators across all sites for each site. 
        First return of the function is an array containing all the pad values across every site.
        The other three return are dictionaries containing the meaned estimators as values and
        the sites of acquisition as keys  
        
        :param filename: path to the CSV file containing the dataset 
        :type filename: str
        :param targets: name of the column holding target values
        :type targets: str
        :param group: name of the column indicating the group (experimental vs control)
        :type group: str
        :param ex_cols: number of columns excluded from dataset
        :type ex_cols: int
        :param model: neural network model
        :type model: sequential
        :param extremal: optional (default = True): printing modalities, False for detailed printings
        :type extremal: Bool
        :return: XXXXXXXX 
        
        '''
        #Reading csv file given full path
        df = pd.read_csv(filename, delimiter=';')

        #Selecting only one group (experimental)
        df = df[df[group] != -1]

        #Taking only site information in a new column
        df['SITE'] = df['FILE_ID'].str.split('_').str[0]
        
        #Vectors, dictionaries and figure initialization
        pad_ads = np.array([])
        appended_pad = np.array([])
        mean_pad = {}
        mean_mae = {}
        mean_r2 = {}

        _, ax = plt.subplots(figsize=(10, 8))

        #Ranges for the plot:
        target_range = [df[targets].values.min(), df[targets].values.max()]
        #Plot the ideal line (y=x)
        ax.plot(target_range, target_range, 'k--', lw=2)
        #Setting plot configurations
        ax.set_xlabel('Actual age [y]', fontsize = 20)
        ax.set_ylabel('Predicted age [y]', fontsize = 20)
        ax.set_title('Actual vs. predicted age - ASD', fontsize = 24)
        colormap = cmaps.get_cmap('tab20')
        colors = [colormap(i) for i,_ in enumerate(df['SITE'].values)]

        #Starting cycle over each site
        for i, (site, grouped_data) in enumerate(df.groupby('SITE'), 1):

            #Features taken form ex_cols to end-1 in order to exlude new SITE column
            features_exp = grouped_data.iloc[:, ex_cols:-1].values
            #Target extraction:
            targets_exp = grouped_data[targets].values
            #extracting values for each group:
            pad_ads, mae, r2 = new_prediction_step(features_exp, targets_exp, model, ax, color = colors[i])
            #Storing values:
            appended_pad = np.append(appended_pad, pad_ads)
            mean_pad[site] = pad_ads.mean()
            mean_mae[site] = mae.mean()
            mean_r2[site] = r2.mean()
                    
        if extremal:
            ausiliar_vector = [mean_pad, mean_mae, mean_r2]
            string_vector = ["pad", "mae", "r2"]
            #Here starts cycle for printing max and min values of estimators:
            for i, mean_estimator in enumerate(ausiliar_vector):
                abs_values = {key: abs(value) for key, value in mean_estimator.items()}
                maximum = max(abs_values, key=abs_values.get)  
                minimum = min(abs_values, key=abs_values.get)
                print(f"highest absolute mean of {string_vector[i]} is in {maximum}: {abs_values[maximum]}")  
                print(f"lowest absolute mean of {string_vector[i]} is in {minimum}: {abs_values[minimum]}") 
        
        else:
            print(mean_pad)
            print(mean_mae)
            print(mean_r2)

        return appended_pad, mean_pad, mean_mae, mean_r2

def neural_net_parsing():
    """
    neural_net_parsing executes the parsing from terminal

    The parameters listed below are not parameters of the functions, but are parsing arguments
    to be used in terminal, when executing the program as follows:

    .. code::

        $Your_PC>python neural_net.py file.csv --folds 7 --ex_cols 4 --plot 

    In order to read a description of every argument, execute:

    .. code::

        $Your_PC>python neural_net.py --help


    :param filename: Name of the file that has to be analized
    :type filename: str
    :param target: optional (default = AGE_AT_SCAN): Name of the colums holding target values
    :type target: str
    :param location: optional: Location of the file, i.e. folder containing it
    :type location: str
    :param hidden_layers: optional (default = 1): Number of hidden layers in the neural network
    :type hidden_layers: int
    :param hidden_nodes: optional (default = 32): Number of hidden layer nodes in the neural network
    :type hidden_nodes: int
    :param epochs: optional (default = 300): Number of epochs of training
    :type epochs: int
    :param folds: optional (>4, default = 5): Number of folds in the k-folding
    :type folds: int
    :param ex_cols: optional (default = 3): Number of columns excluded when importing
    :type ex_cols: int
    :param summary: optional: Show the summary of the neural network
    :type summary: bool
    :param plot: optional: Show the plot of training history and actual vs predicted brain age
    :type plot: bool
    :param grid: optional: Grid search for hyperparameter optimization
    :type grid: bool

    """
    parser = argparse.ArgumentParser(description=
        'Neural network predicting the age of patients from magnetic resonance imaging')

    parser.add_argument("filename",
                         help="Name of the file that has to be analized")
    parser.add_argument("--target", default = "AGE_AT_SCAN",
                        help="Name of the column holding target values")
    parser.add_argument("--location",
                         help="Location of the file, i.e. folder containing it")
    parser.add_argument("--hidden_layers", type = int, default = 1,
                         help="Number of hidden layers in the neural network")
    parser.add_argument("--hidden_nodes", type = int, default = 32,
                         help="Number of hidden layer nodes in the neural network")
    parser.add_argument("--epochs", type = int, default = 300,
                         help="Number of epochs of training (default 50)")
    parser.add_argument("--opt", default= "rmsprop",
                         help="Optimizer (default = 'rmsprop')")
    parser.add_argument("--folds", type = int, default = 5,
                         help="Number of folds in the k-folding (>4, default 5)")
    parser.add_argument("--dropout", type = float, default = 0.05,
                         help="Dropout rate in the NN (default 0.05)")
    parser.add_argument("--ex_cols", type = int, default = 5,
                         help="Number of columns excluded when importing (default 3)")
    parser.add_argument("--summary", action="store_true",
                         help="Show the summary of the neural network")
    parser.add_argument("--plot", action="store_true",
                         help="Show the plot of training history and actual vs predicted brain age")
    parser.add_argument("--group", default = 'DX_GROUP',
                        help="Name of the column indicating the group (experimental vs control) (default DX_Group)")
    parser.add_argument("--overs", action = 'store_true', default = False,
                        help="Oversampling, done in order to have"
                        "a flat distribution of targets (default = False).")
    parser.add_argument("--harm",
                        help="Name of the column of sites, used for data harmonization")
    parser.add_argument("--grid", action = "store_true",
                        help="Grid search for hyperparameter optimization")
    parser.add_argument("--extremal", type = bool, default = True,
                        help = "Printing extremal estimators between sites of acquisition (default True)")

    args = parser.parse_args()

    try:
        if args.location:
            args.filename = abs_path(args.filename, args.location)
        logger.info(f"Opening file : {args.filename}")
        features, targets, group = get_data(args.filename,
                                            args.target,
                                            args.ex_cols,
                                            group_col = args.group, 
                                            site_col = args.harm,
                                            overs = args.overs)
        features_control = group_selection(features, group, -1)
        targets_control = group_selection(targets, group, -1)
        features_exp = group_selection(features, group, 1)
        targets_exp = group_selection(targets, group, 1)
        epochs = args.epochs
        input_shape = np.shape(features[0])
        if not args.grid:
            model = create_nn(input_shape,
                                        hidden_layers = args.hidden_layers,
                                        hidden_nodes = args.hidden_nodes,
                                        dropout = args.dropout,
                                        optimizer = args.opt,
                                        summary = args.summary)
            model, _, _, pad_control = training(features_control,
                        targets_control,
                        model,
                        epochs,
                        n_splits = args.folds)
        else:# args.grid
            param_grid = {
            'model__hidden_layers': [1, 2, 4],
            'model__hidden_nodes' : [32, 48],
            'model__optimizer': ['adam', 'adagrad', 'rmsprop'],
            'model__dropout': [0.0, 0.01, 0.05]
            }

            keras_regressor = KerasRegressor(model=lambda hidden_layers,
                                            hidden_nodes, dropout, optimizer:
                                            create_nn( input_shape,
                                            hidden_layers=hidden_layers,
                                            hidden_nodes=hidden_nodes,
                                            dropout=dropout,
                                            optimizer=optimizer),
                                            epochs=epochs,
                                            batch_size=32,
                                            verbose=0)
            grid = GridSearchCV(estimator=keras_regressor,
                                param_grid=param_grid,
                                scoring='neg_mean_absolute_error',
                                refit = False,
                                cv = args.folds)
            scaler = StandardScaler()
            x_scaled = scaler.fit_transform(features_control)

            # Fitting grid search
            logger.info("Starting Grid Search for hyperparameter optimization")
            grid_result = grid.fit(x_scaled, targets_control)

            # Summarizing results
            logger.info(f"Best: {grid_result.best_score_} using {grid_result.best_params_}")
            means = grid_result.cv_results_['mean_test_score']
            stds = grid_result.cv_results_['std_test_score']
            params = grid_result.cv_results_['params']
            for mean, std, param in zip(means, stds, params):
                logger.info(f"{mean} ({std}) with: {param}")
            model = create_nn(input_shape,
                                        hidden_layers =
                                        grid_result.best_params_["model__hidden_layers"],
                                        hidden_nodes
                                        = grid_result.best_params_["model__hidden_nodes"],
                                        optimizer =
                                        grid_result.best_params_["model__optimizer"],
                                        dropout = 
                                        grid_result.best_params_['model__dropout'],
                                        summary = args.summary)
            model, _, _, pad_control = training(features_control,
                        targets_control,
                        model,
                        epochs,
                        n_splits = args.folds,
<<<<<<< HEAD
                        plot = args.plot)
        pad_ads = new_prediction(features_exp, targets_exp, model)
=======
                        plot_flag = args.plot)
        pad_ads, mean_pad, _, _, = mean_values_on_site(args.filename, args.target, args.group, args.ex_cols, model, args.extremal)
>>>>>>> 9c895e61
        p_value_emp(pad_control, pad_ads)
        if args.plot:
            plt.show()
        else:
            logger.info("Skipping the plot of training history and of prediction result")
    except FileNotFoundError:
        logger.error("File not found.")


if __name__ == "__main__":
    neural_net_parsing()<|MERGE_RESOLUTION|>--- conflicted
+++ resolved
@@ -441,13 +441,8 @@
                         model,
                         epochs,
                         n_splits = args.folds,
-<<<<<<< HEAD
-                        plot = args.plot)
-        pad_ads = new_prediction(features_exp, targets_exp, model)
-=======
                         plot_flag = args.plot)
         pad_ads, mean_pad, _, _, = mean_values_on_site(args.filename, args.target, args.group, args.ex_cols, model, args.extremal)
->>>>>>> 9c895e61
         p_value_emp(pad_control, pad_ads)
         if args.plot:
             plt.show()
