"""
Module neural_net trains neural networks in order to guess age from brain features
"""
import argparse
import numpy as np
from loguru import logger
from matplotlib import pyplot as plt
from matplotlib import colormaps as cmaps

from keras import Sequential
from keras import layers
from sklearn.model_selection import KFold, GridSearchCV
from sklearn.metrics import mean_absolute_error, mean_squared_error, r2_score
from sklearn.preprocessing import StandardScaler
from scikeras.wrappers import KerasRegressor

from abspath import abs_path
from csvreader import get_data

def create_neural_net(input_shape,
                        num_hidden_layers,
                        num_hidden_layer_nodes = 32,
                        optimizer='adam',
                        metrics=['mae'],
                        summary_flag=False):
    """
    create_neural_net creates an instance of the Sequential class of Keras,
    creating a Neural Network with variable hidden layers, each with 32 nodes,
    and setting the initial weights at random values.

    Arguments:
    - input_shape (tuple): shape of the data given to the input layer of the NN
    - num_hidden_layers (int). Number of hidden layers in the network
    - optimizer (str): optional, default = 'adam'. Optimizer to use
    - metrics (list): optional, default = ['mae']. List of metrics to use
    - summary_flag (bool): optional, default = False. Show the summary of the NN

    Return: the instance of the Sequential class, i.e. the model object
    """
<<<<<<< HEAD
    NeuralNetwork creates a neural network. Inputs data are splitted in two parts: 'train' and
    'test'; both inputs are normalized in order to have zero as mean and one as variance.
    As output it prints 
    - MAE (mean absolute error)
    - MSE (mean squared error)
    - R-squared
    and optionally shows
=======
    # Defining the model
    model = Sequential()
    model.add(layers.Input(shape=input_shape))

    # Adding variable number of hidden layers
    for _ in range(num_hidden_layers):
        model.add(layers.Dense(num_hidden_layer_nodes, activation='relu'))

    model.add(layers.Dense(1, activation='linear'))  # Output layer

    # Compiling the model
    model.compile(loss='mean_squared_error', optimizer=optimizer, metrics=metrics)

    # Printing the summary, if specified
    if summary_flag:
        logger.info("Model successfully compiled, showing detailed summary ")
        model.summary()
    else:
        logger.info(f"Model successfully compiled with {num_hidden_layers} hidden layers")
    return model

def build_model(input_shape,
                num_hidden_layers=1,
                num_hidden_layer_nodes = 32,
                optimizer='adam',
                **kwargs):
    """
    Wrapper function to create a Keras model with specified hyperparameters
    """
    return create_neural_net(input_shape, num_hidden_layers, optimizer)


def training(features, targets, model, epochs, **kwargs):
    """"
    training trains a neural network with k-folding

    Arguments:
    - features (ndarray): matrix of features
    - targets (ndarray): array of targets
    - model (SequentialType): NN model, instance of Sequential class
    - epochs (int): number of epochs during neural network training
    - **kwargs: additional keyword arguments for configuring the function behavior
        - n_splits (int): number of folds for cross-validation
        - hist_flag (bool): optional, default = False. Plot a graph showing val_loss
            (labeled as validation) vs loss (labeled as training) during epochs.
        - plot_flag (bool): optional, default = False.
            Show the plot of actual vs predicted brain age.

    Return:
    - scores (ndarray): array holding MAE, MSE and R-squared, averaged among the folds

    Printing:
    - MAE (mean absolute error)
    - MSE (mean squared error)
    - R-squared
    Optionally showing:
>>>>>>> 5b4d9f97
    - Actual vs Predicted brain age scatter plot
    - Training history plot

    :param filename: path to the CSV file containing the dataset 
    :type filename: str
    :param epochs: number of epochs during neural network training
    :type epochs: int
    :param n_splits: number of folds for cross-validation
    :type n_splits: int
    :param ex_cols: optional (default = 0): number of folds for cross-validation
    :type ex_cols: int
    :param summary_flag: optional (default = False): print the structure of neural network
    :type summary_flag: bool
    :param hist_flag: optional (default = False): plot a graph showing val_loss(labeled as valuation) vs loss(labeled as training) during epochs
    :type hist_flag: bool
    :param plot_flag: optional (default = False): show the plot of actual vs predic
    :type plot_flag: bool

    return: None

    """

    # Optional kwargs
    n_splits = kwargs.get('n_splits', 5)
    hist_flag = kwargs.get('hist_flag', False)
    plot_flag = kwargs.get('plot_flag', False)
    # Renaming data
    x = features
    y = targets

    # Standardization of features
    scaler = StandardScaler()
    # since k-folding is implemented, standardization occurs after data splitting
    # in order to avoid information leakage (information from the validation or test set
    # would inadvertently influence the preprocessing steps).

    # Initialization of k-fold cross-validation
    kf = KFold(n_splits=n_splits, shuffle = True)

    # Initialization of lists to store evaluation metrics
    mae_scores = []
    mse_scores = []
    r2_scores = []

    # Initializing figures for plotting and creating rlated colours
    if hist_flag:
        figh, axh = plt.subplots(figsize=(10,8))

    if plot_flag:
        figp, axp = plt.subplots(figsize=(10, 8))

    colormap = cmaps.get_cmap('tab20')
    colors = [colormap(i) for i in range(n_splits + 1)]

    # Storing the initial weights in order to refresh them after every fold training
    initial_weights = model.get_weights()

    # Initializing the list that will hold the models once trained
    models =[]

    # Perform k-fold cross-validation
    for i, (train_index, test_index) in enumerate(kf.split(x), 1):
        # Split data into training and testing sets
        x_train, x_test = x[train_index], x[test_index]
        y_train, y_test = y[train_index], y[test_index]

        # Standandization (after the split)
        x_train = scaler.fit_transform(x_train)
        x_test = scaler.transform(x_test)

        # Training the model (after having re-initialized the weights)
        model.set_weights(initial_weights)
        logger.info(f"Training the model with dataset {i}/{n_splits} for {epochs} epochs ")
        history = model.fit(x_train, y_train, epochs=epochs, batch_size=32, validation_split=0.1)

        # Predict on the test set
        y_pred = model.predict(x_test)

        # Appending the model to models list
        models.append(model)

        #Appending vectors with history data
        if hist_flag:
            validation_loss = history.history['val_loss']
            training_loss = history.history['loss']
            axh.plot(training_loss, label=f"Tr. {i}", color = colors[i])
            axh.plot(validation_loss, label=f"Val. {i}", color = colors[i], ls = 'dashed')
            axh.set_yscale('log')

        # Evaluating the model
        mae = mean_absolute_error(y_test, y_pred)
        mse = mean_squared_error(y_test, y_pred)
        r2 = r2_score(y_test, y_pred)

        mae_scores.append(mae)
        mse_scores.append(mse)
        r2_scores.append(r2)

        # Plotting actual vs. predicted values for current fold
        if plot_flag:
            axp.scatter(y_test, y_pred, alpha=0.5, color = colors[i],
                         label=f'Fold {i} - MAE = {np.round(mae_scores[i-1], 2)}')

    if hist_flag:
        axh.set_xlabel("epoch")
        axh.set_ylabel("loss")
        axh.set_title(f'History losses in {epochs} epochs')
        figh.legend()

    else:
        logger.info("Skipping the plot of training history ")

    # Printing average evaluation metrics over all folds
    print("Mean Absolute Error:", np.mean(mae_scores))
    print("Mean Squared Error:", np.mean(mse_scores))
    print("R-squared:", np.mean(r2_scores))

    scores = np.array([np.mean(mae_scores), np.mean(mse_scores), np.mean(r2_scores)])

    if plot_flag:
        # Plotting the ideal line (y=x)
        axp.plot([y.min(), y.max()], [y.min(), y.max()], 'k--', lw=2)

        # Setting plot labels and title
        axp.set_xlabel('Actual')
        axp.set_ylabel('Predicted')
        axp.set_title('Actual vs. predicted age')

        # Adding legend and grid to the plot
        figp.legend()
        axp.grid(True)

    else:
        logger.info("Skipping the plot of actual vs predicted age ")

    plt.show()
    return scores

def neural_net_parsing():
    """
    Parsing from terminal
    """
    parser = argparse.ArgumentParser(description=
        'Neural network predicting the age of patients from magnetic resonance imaging')

    parser.add_argument("filename",
                         help="Name of the file that has to be analized")
    parser.add_argument("--target", default = "AGE_AT_SCAN",
                        help="Name of the colums holding target values")
    parser.add_argument("--location",
                         help="Location of the file, i.e. folder containing it")
    parser.add_argument("--hidden_layers", type = int, default = 1,
                         help="Number of hidden layers in the neural network")
    parser.add_argument("--hidden_nodes", type = int, default = 32,
                         help="Number of hidden layer nodes in the neural network")
    parser.add_argument("--epochs", type = int, default = 50,
                         help="Number of epochs of training (default 50)")
    parser.add_argument("--folds", type = int, default = 5,
                         help="Number of folds in the k-folding (>4, default 5)")
    parser.add_argument("--ex_cols", type = int, default = 3,
                         help="Number of columns excluded when importing (default 3)")
    parser.add_argument("--summary", action="store_true",
                         help="Show the summary of the neural network")
    parser.add_argument("--history", action="store_true",
                         help="Show the history of the training")
    parser.add_argument("--plot", action="store_true",
                         help="Show the plot of actual vs predicted brain age")
    parser.add_argument("--grid", action = "store_true",
                        help="Grid search for hyperparameter optimization")

    args = parser.parse_args()

    try:
        args.filename = abs_path(args.filename,
                                        args.location) if args.location else args.filename
        logger.info(f"Opening file : {args.filename}")
        features, targets = get_data(args.filename, args.target, args.ex_cols)
        epochs = args.epochs
        input_shape = np.shape(features[0])
        if not args.grid:
            model = create_neural_net(input_shape,
                                        num_hidden_layers = args.hidden_layers,
                                        num_hidden_layer_nodes = args.hidden_nodes,
                                        summary_flag = args.summary)
            training(features,
                        targets,
                        model,
                        epochs,
                        n_splits = args.folds,
                        hist_flag = args.history,
                        plot_flag = args.plot)
        else: # args.grid 
            param_grid = {
            'model__num_hidden_layers': [1, 4, 6],
            'model__num_hidden_nodes' : [32, 48],
            'model__optimizer': ['adam', 'sgd', 'rmsprop']
            }

            keras_regressor = KerasRegressor(model=lambda **kwargs: build_model(input_shape, **kwargs),
                                            epochs=epochs,
                                            batch_size=32,
                                            verbose=0)
            grid = GridSearchCV(estimator=keras_regressor,
                                param_grid=param_grid,
                                scoring='neg_mean_absolute_error',
                                refit = False,
                                cv = args.folds)
            scaler = StandardScaler()
            x_scaled = scaler.fit_transform(features)

            # Fitting grid search
            logger.info("Starting Grid Search for hyperparameter optimization")
            grid_result = grid.fit(x_scaled, targets)

            # Summarize results
            logger.info(f"Best: {grid_result.best_score_} using {grid_result.best_params_}")
            means = grid_result.cv_results_['mean_test_score']
            stds = grid_result.cv_results_['std_test_score']
            params = grid_result.cv_results_['params']
            for mean, std, param in zip(means, stds, params):
                logger.info(f"{mean} ({std}) with: {param}")
            model = create_neural_net(input_shape,
                                        num_hidden_layers = grid_result.best_params_["model__num_hidden_layers"],
                                        num_hidden_layer_nodes = grid_result.best_params_["model__num_hidden_nodes"],
                                        optimizer= grid_result.best_params_["model__optimizer"],
                                        summary_flag = args.summary)
            training(features,
                        targets,
                        model,
                        epochs,
                        n_splits = args.folds,
                        hist_flag = args.history,
                        plot_flag = args.plot)
    except FileNotFoundError:
        logger.error("File not found.")


if __name__ == "__main__":
    neural_net_parsing()<|MERGE_RESOLUTION|>--- conflicted
+++ resolved
@@ -37,15 +37,7 @@
 
     Return: the instance of the Sequential class, i.e. the model object
     """
-<<<<<<< HEAD
-    NeuralNetwork creates a neural network. Inputs data are splitted in two parts: 'train' and
-    'test'; both inputs are normalized in order to have zero as mean and one as variance.
-    As output it prints 
-    - MAE (mean absolute error)
-    - MSE (mean squared error)
-    - R-squared
-    and optionally shows
-=======
+    
     # Defining the model
     model = Sequential()
     model.add(layers.Input(shape=input_shape))
@@ -102,7 +94,7 @@
     - MSE (mean squared error)
     - R-squared
     Optionally showing:
->>>>>>> 5b4d9f97
+    
     - Actual vs Predicted brain age scatter plot
     - Training history plot
 
